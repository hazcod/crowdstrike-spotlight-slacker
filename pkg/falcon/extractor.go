package falcon

import (
	"context"
	"crypto/sha1"
	"encoding/hex"
	"encoding/json"
	"fmt"
	"github.com/pkg/errors"
	"strings"

	"github.com/crowdstrike/gofalcon/falcon"
	"github.com/crowdstrike/gofalcon/falcon/client/spotlight_vulnerabilities"
	"github.com/crowdstrike/gofalcon/falcon/models"
	"github.com/hazcod/crowdstrike-spotlight-slacker/config"
	"github.com/sirupsen/logrus"
)

const (
	tagEmailPrefix  = "email/"
	tagFalconPrefix = "FalconGroupingTags/"
)

type FalconResult struct {
	Email   string
	Devices []UserDevice
}

type UserDevice struct {
	MachineName string
	Tags        []string
	Findings    []UserDeviceFinding
}

type UserDeviceFinding struct {
	ProductName         string
	CveID               string
	CveSeverity         string
	MitigationAvailable bool
	TimestampFound      string
}

func getUniqueDeviceID(hostInfo models.DomainAPIVulnerabilityHostInfoV2) (string, error) {
	b, err := json.Marshal(&hostInfo)
	if err != nil {
		return "", err
	}
	hasher := sha1.New()
	if _, err := hasher.Write(b); err != nil {
		return "", err
	}
	return hex.EncodeToString(hasher.Sum(nil)), nil
}

func findEmailTag(tags []string, emailDomains []string) (email string, err error) {
	for _, tag := range tags {
		tag = strings.ToLower(tag)
		tag = strings.TrimPrefix(tag, strings.ToLower(tagFalconPrefix))

		logrus.WithField("tag", tag).Trace("looking at falcon tag")

		if !strings.HasPrefix(tag, tagEmailPrefix) {
			continue
		}

		email = strings.TrimPrefix(tag, tagEmailPrefix)
		break
	}

	if email == "" {
		return "", errors.New("email tag not found")
	}

	domainFound := false
	for _, domain := range emailDomains {
		if ! strings.Contains(email, strings.ToLower(domain)) {
			continue
		}

		email = strings.Replace(email, fmt.Sprintf("/%s", domain), fmt.Sprintf("@%s", domain), 1)
		email = strings.ReplaceAll(email, "/", ".")

		domainFound = true
		break
	}

	if !domainFound {
		return "", errors.New("domain not recognized")
	}

	if !strings.Contains(email, "@") || !strings.Contains(email, ".") {
		return "", errors.New("invalid email address: " + email)
	}

	logrus.WithField("email", email).Debug("converted tag to email")

	return email, nil
}

func GetMessages(config *config.Config, ctx context.Context) (results map[string]FalconResult, err error) {
	falconAPIMaxRecords := int64(400)

	results = map[string]FalconResult{}

	client, err := falcon.NewClient(&falcon.ApiConfig{
		ClientId:     config.Falcon.ClientID,
		ClientSecret: config.Falcon.Secret,
		Cloud:        falcon.Cloud(config.Falcon.CloudRegion),
		Context:      ctx,
	})
	if err != nil {
		return nil, errors.Wrap(err, "could not initialize Falcon client")
	}

	queryResult, err := client.SpotlightVulnerabilities.QueryVulnerabilities(
		&spotlight_vulnerabilities.QueryVulnerabilitiesParams{
			Context: ctx,
			Filter:  "status:'open',remediation.ids:'*'",
			Limit:   &falconAPIMaxRecords,
		},
	)
	if err != nil {
		return nil, errors.Wrap(err, "could not query vulnerabilities")
	}

	if queryResult == nil {
		return nil, errors.New("QueryVulnerabilities result was nil")
	}

	var vulnIDs []string
	vulnIDs = append(vulnIDs, queryResult.GetPayload().Resources...)

	if len(vulnIDs) == 0 {
		return results, nil
	}

	logrus.WithField("vulns", len(vulnIDs)).Info("found vulnerabilities")

	getResult, err := client.SpotlightVulnerabilities.GetVulnerabilities(
		&spotlight_vulnerabilities.GetVulnerabilitiesParams{
			Ids:     vulnIDs,
			Context: context.Background(),
		},
	)
	if err != nil || getResult == nil {
		return nil, errors.Wrap(err, "could not get Falcon vulnerabilities")
	}

	if len(getResult.GetPayload().Resources) != len(vulnIDs) {
		logrus.Warn("result payload not as large as vuln list")
	}

	var hostTags []string
	devices := map[string]UserDevice{}

	for _, vuln := range getResult.GetPayload().Resources {

		if len(vuln.Remediation.Ids) == 0 && config.Falcon.SkipNoMitigation {
			logrus.WithField("app", *vuln.App.ProductNameVersion).Debug("skipping vulnerability without remediation")

			continue
		}

		uniqueDeviceID, err := getUniqueDeviceID(*vuln.HostInfo)
		if err != nil {
			logrus.WithError(err).Error("could not calculate unique device id")

			continue
		}

		if config.Falcon.MinCVEBaseScore > 0 {
			if int(*vuln.Cve.BaseScore) < config.Falcon.MinCVEBaseScore {
				logrus.WithField("cve_score", *vuln.Cve.BaseScore).Debug("skipping vulnerability")
				continue
			}
		}

		if len(config.Falcon.SkipSeverities) > 0 {
			vulnSev := strings.ToLower(*vuln.Cve.Severity)
			skip := false

			for _, sev := range config.Falcon.SkipSeverities {
				if strings.EqualFold(sev, vulnSev) {
					logrus.WithField("severity", *vuln.Cve.Severity).Debug("skipping vulnerability")
					skip = true
					break
				}
			}

			if skip { continue }
		}

		logrus.WithField("cve_score", *vuln.Cve.BaseScore).WithField("severity", *vuln.Cve.Severity).
			Debug("adding vulnerability")

		deviceFinding := UserDeviceFinding{
			ProductName:         *vuln.App.ProductNameVersion,
			CveID:               *vuln.Cve.ID,
			CveSeverity:         *vuln.Cve.Severity,
			MitigationAvailable: len(vuln.Remediation.Ids) > 0,
			TimestampFound:      *vuln.CreatedTimestamp,
		}

<<<<<<< HEAD
		logrus.Warnf("%+v", vuln.HostInfo.Tags)

		if !deviceFinding.MitigationAvailable {
			logrus.WithField("cve",*vuln.Cve.ID).WithField("severity", *vuln.Cve.Severity).
				WithField("product", *vuln.App.ProductNameVersion).
				Warn("skipping finding without mitigation(s)")
			continue
		}

=======
>>>>>>> 53829cfa
		if _, ok := devices[uniqueDeviceID]; !ok {
			devices[uniqueDeviceID] = UserDevice{
				MachineName: fmt.Sprintf(
					"%s %s",
					*vuln.HostInfo.OsVersion,
					*vuln.HostInfo.Hostname,
				),
				Tags:     vuln.HostInfo.Tags,
				Findings: []UserDeviceFinding{},
			}
		}

		device := devices[uniqueDeviceID]

		findingExists := false

		for _, finding := range device.Findings {
			if strings.EqualFold(finding.ProductName, deviceFinding.ProductName) {
				findingExists = true
				break
			}
		}

		if !findingExists {
			device.Findings = append(device.Findings, deviceFinding)
		}

		device.Tags = append(device.Tags, vuln.HostInfo.Tags...)

		devices[uniqueDeviceID] = device

		hostTags = append(hostTags, device.Tags...)
	}

	if len(devices) == 0 {
		return results, nil
	}

	if len(hostTags) == 0 {
		return nil, errors.New("no tags found on decices")
	}

	logrus.WithField("devices", len(devices)).Info("found vulnerable devices")

	for _, device := range devices {
		userEmail, err := findEmailTag(device.Tags, config.Email.Domains)
		if err != nil {
			logrus.
				WithError(err).
				WithField("tags", device.Tags).
				WithField("prefix", tagEmailPrefix).
				WithField("device", device.MachineName).
				Warn("could extract user email tag, using fallback Slack user")

			userEmail = config.Slack.SecurityUser
		}

		user, ok := results[userEmail]
		if !ok {
			results[userEmail] = FalconResult{
				Email:   userEmail,
				Devices: []UserDevice{},
			}
		}

		user.Devices = append(user.Devices, device)
		user.Email = userEmail
		results[userEmail] = user
	}

	logrus.Debugf("%+v", results)

	return results, nil
}<|MERGE_RESOLUTION|>--- conflicted
+++ resolved
@@ -201,9 +201,6 @@
 			TimestampFound:      *vuln.CreatedTimestamp,
 		}
 
-<<<<<<< HEAD
-		logrus.Warnf("%+v", vuln.HostInfo.Tags)
-
 		if !deviceFinding.MitigationAvailable {
 			logrus.WithField("cve",*vuln.Cve.ID).WithField("severity", *vuln.Cve.Severity).
 				WithField("product", *vuln.App.ProductNameVersion).
@@ -211,8 +208,6 @@
 			continue
 		}
 
-=======
->>>>>>> 53829cfa
 		if _, ok := devices[uniqueDeviceID]; !ok {
 			devices[uniqueDeviceID] = UserDevice{
 				MachineName: fmt.Sprintf(
